--- conflicted
+++ resolved
@@ -277,55 +277,11 @@
         return montage
 
 
-<<<<<<< HEAD
-# XXX Eventually de-duplicate with _kind_dict of mne/io/meas_info.py
-_human2fiff = {'ecg': FIFF.FIFFV_ECG_CH,
-               'eeg': FIFF.FIFFV_EEG_CH,
-               'emg': FIFF.FIFFV_EMG_CH,
-               'eog': FIFF.FIFFV_EOG_CH,
-               'exci': FIFF.FIFFV_EXCI_CH,
-               'ias': FIFF.FIFFV_IAS_CH,
-               'misc': FIFF.FIFFV_MISC_CH,
-               'resp': FIFF.FIFFV_RESP_CH,
-               'seeg': FIFF.FIFFV_SEEG_CH,
-               'stim': FIFF.FIFFV_STIM_CH,
-               'syst': FIFF.FIFFV_SYST_CH,
-               'bio': FIFF.FIFFV_BIO_CH,
-               'ecog': FIFF.FIFFV_ECOG_CH,
-               'fnirs_cw_amplitude': FIFF.FIFFV_FNIRS_CH,
-               'fnirs_fd_dc_amplitude': FIFF.FIFFV_FNIRS_CH,
-               'fnirs_fd_ac_amplitude': FIFF.FIFFV_FNIRS_CH,
-               'fnirs_fd_phase': FIFF.FIFFV_FNIRS_CH,
-               'fnirs_od': FIFF.FIFFV_FNIRS_CH,
-               'hbo': FIFF.FIFFV_FNIRS_CH,
-               'hbr': FIFF.FIFFV_FNIRS_CH}
-_human2unit = {'ecg': FIFF.FIFF_UNIT_V,
-               'eeg': FIFF.FIFF_UNIT_V,
-               'emg': FIFF.FIFF_UNIT_V,
-               'eog': FIFF.FIFF_UNIT_V,
-               'exci': FIFF.FIFF_UNIT_NONE,
-               'ias': FIFF.FIFF_UNIT_NONE,
-               'misc': FIFF.FIFF_UNIT_V,
-               'resp': FIFF.FIFF_UNIT_NONE,
-               'seeg': FIFF.FIFF_UNIT_V,
-               'stim': FIFF.FIFF_UNIT_NONE,
-               'syst': FIFF.FIFF_UNIT_NONE,
-               'bio': FIFF.FIFF_UNIT_V,
-               'ecog': FIFF.FIFF_UNIT_V,
-               'fnirs_cw_amplitude': FIFF.FIFF_UNIT_V,
-               'fnirs_fd_dc_amplitude': FIFF.FIFF_UNIT_V,
-               'fnirs_fd_ac_amplitude': FIFF.FIFF_UNIT_V,
-               'fnirs_fd_phase': FIFF.FIFF_UNIT_V,
-               'fnirs_od': FIFF.FIFF_UNIT_NONE,
-               'hbo': FIFF.FIFF_UNIT_MOL,
-               'hbr': FIFF.FIFF_UNIT_MOL}
-=======
 channel_type_constants = get_channel_type_constants()
 _human2fiff = {k: v.get('kind', FIFF.FIFFV_COIL_NONE) for k, v in
                channel_type_constants.items()}
 _human2unit = {k: v.get('unit', FIFF.FIFF_UNIT_NONE) for k, v in
                channel_type_constants.items()}
->>>>>>> 0e56673d
 _unit2human = {FIFF.FIFF_UNIT_V: 'V',
                FIFF.FIFF_UNIT_T: 'T',
                FIFF.FIFF_UNIT_T_M: 'T/m',
