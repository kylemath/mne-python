--- conflicted
+++ resolved
@@ -914,11 +914,8 @@
     if ch_type == 'grad':
         data = _merge_grad_data(data, method)
     else:
-<<<<<<< HEAD
-        assert ch_type in ('hbo', 'hbr', 'fnirs_raw', 'fnirs_od', 'fnirs_ph')
-=======
-        assert ch_type in ('hbo', 'hbr', 'fnirs_cw_amplitude', 'fnirs_od')
->>>>>>> 992029a0
+        assert ch_type in ('hbo', 'hbr', 'fnirs_cw_amplitude',
+                           'fnirs_fd_phase', 'fnirs_od')
         data, names = _merge_nirs_data(data, names)
     return data, names
 
