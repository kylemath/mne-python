"""Functions to plot M/EEG data on topo (one axes per channel)."""

# Authors: Alexandre Gramfort <alexandre.gramfort@inria.fr>
#          Denis Engemann <denis.engemann@gmail.com>
#          Martin Luessi <mluessi@nmr.mgh.harvard.edu>
#          Eric Larson <larson.eric.d@gmail.com>
#
# License: Simplified BSD

from copy import deepcopy
from functools import partial
from itertools import cycle

import numpy as np

from ..io.pick import channel_type, pick_types
from ..utils import _clean_names, warn, _check_option, Bunch
from ..channels.layout import _merge_ch_data, _pair_grad_sensors, find_layout
from ..defaults import _handle_default
from .utils import (_check_delayed_ssp, _get_color_list, _draw_proj_checkbox,
                    add_background_image, plt_show, _setup_vmin_vmax,
                    DraggableColorbar, _setup_ax_spines,
                    _check_cov, _plot_masked_image)


def iter_topography(info, layout=None, on_pick=None, fig=None,
                    fig_facecolor='k', axis_facecolor='k',
                    axis_spinecolor='k', layout_scale=None, legend=False):
    """Create iterator over channel positions.

    This function returns a generator that unpacks into
    a series of matplotlib axis objects and data / channel
    indices, both corresponding to the sensor positions
    of the related layout passed or inferred from the channel info.
    Hence, this enables convenient topography plot customization.

    Parameters
    ----------
    info : instance of Info
        The measurement info.
    layout : instance of mne.channels.Layout | None
        The layout to use. If None, layout will be guessed.
    on_pick : callable | None
        The callback function to be invoked on clicking one
        of the axes. Is supposed to instantiate the following
        API: ``function(axis, channel_index)``.
    fig : matplotlib.figure.Figure | None
        The figure object to be considered. If None, a new
        figure will be created.
    fig_facecolor : color
        The figure face color. Defaults to black.
    axis_facecolor : color
        The axis face color. Defaults to black.
    axis_spinecolor : color
        The axis spine color. Defaults to black. In other words,
        the color of the axis' edge lines.
    layout_scale : float | None
        Scaling factor for adjusting the relative size of the layout
        on the canvas. If None, nothing will be scaled.
    legend : bool
        If True, an additional axis is created in the bottom right corner
        that can be used to, e.g., construct a legend. The index of this
        axis will be -1.

    Returns
    -------
    gen : generator
        A generator that can be unpacked into:

        ax : matplotlib.axis.Axis
            The current axis of the topo plot.
        ch_dx : int
            The related channel index.
    """
    return _iter_topography(info, layout, on_pick, fig, fig_facecolor,
                            axis_facecolor, axis_spinecolor, layout_scale,
                            legend=legend)


def _legend_axis(pos):
    """Add a legend axis to the bottom right."""
    import matplotlib.pyplot as plt
    left, bottom = pos[:, 0].max(), pos[:, 1].min()
    wid, hei = pos[-1, 2:]
    return plt.axes([left, bottom + .05, wid, hei])


def _iter_topography(info, layout, on_pick, fig, fig_facecolor='k',
                     axis_facecolor='k', axis_spinecolor='k',
                     layout_scale=None, unified=False, img=False, axes=None,
                     legend=False):
    """Iterate over topography.

    Has the same parameters as iter_topography, plus:

    unified : bool
        If False (default), multiple matplotlib axes will be used.
        If True, a single axis will be constructed. The former is
        useful for custom plotting, the latter for speed.
    """
    from matplotlib import pyplot as plt, collections

    if fig is None:
        fig = plt.figure()

    def format_coord_unified(x, y, pos=None, ch_names=None):
        """Update status bar with channel name under cursor."""
        # find candidate channels (ones that are down and left from cursor)
        pdist = np.array([x, y]) - pos[:, :2]
        pind = np.where((pdist >= 0).all(axis=1))[0]
        if len(pind) > 0:
            # find the closest channel
            closest = pind[np.sum(pdist[pind, :]**2, axis=1).argmin()]
            # check whether we are inside its box
            in_box = (pdist[closest, :] < pos[closest, 2:]).all()
        else:
            in_box = False
        return (('%s (click to magnify)' % ch_names[closest]) if
                in_box else 'No channel here')

    def format_coord_multiaxis(x, y, ch_name=None):
        """Update status bar with channel name under cursor."""
        return '%s (click to magnify)' % ch_name

    fig.set_facecolor(fig_facecolor)
    if layout is None:
        layout = find_layout(info)

    if on_pick is not None:
        callback = partial(_plot_topo_onpick, show_func=on_pick)
        fig.canvas.mpl_connect('button_press_event', callback)

    pos = layout.pos.copy()
    if layout_scale:
        pos[:, :2] *= layout_scale

    ch_names = _clean_names(info['ch_names'])
    iter_ch = [(x, y) for x, y in enumerate(layout.names) if y in ch_names]
    if unified:
        if axes is None:
            under_ax = plt.axes([0, 0, 1, 1])
            under_ax.axis('off')
        else:
            under_ax = axes
        under_ax.format_coord = partial(format_coord_unified, pos=pos,
                                        ch_names=layout.names)
        under_ax.set(xlim=[0, 1], ylim=[0, 1])

        axs = list()
    for idx, name in iter_ch:
        ch_idx = ch_names.index(name)
        if not unified:  # old, slow way
            ax = plt.axes(pos[idx])
            ax.patch.set_facecolor(axis_facecolor)
            for spine in ax.spines.values():
                spine.set_color(axis_spinecolor)
            if not legend:
                ax.set(xticklabels=[], yticklabels=[])
                for tick in ax.get_xticklines() + ax.get_yticklines():
                    tick.set_visible(False)
            ax._mne_ch_name = name
            ax._mne_ch_idx = ch_idx
            ax._mne_ax_face_color = axis_facecolor
            ax.format_coord = partial(format_coord_multiaxis, ch_name=name)
            yield ax, ch_idx
        else:
            ax = Bunch(ax=under_ax, pos=pos[idx], data_lines=list(),
                       _mne_ch_name=name, _mne_ch_idx=ch_idx,
                       _mne_ax_face_color=axis_facecolor)
            axs.append(ax)
    if not unified and legend:
        ax = _legend_axis(pos)
        yield ax, -1

    if unified:
        under_ax._mne_axs = axs
        # Create a PolyCollection for the axis backgrounds
        verts = np.transpose([pos[:, :2],
                              pos[:, :2] + pos[:, 2:] * [1, 0],
                              pos[:, :2] + pos[:, 2:],
                              pos[:, :2] + pos[:, 2:] * [0, 1],
                              ], [1, 0, 2])
        if not img:
            under_ax.add_collection(collections.PolyCollection(
                verts, facecolor=axis_facecolor, edgecolor=axis_spinecolor,
                linewidth=1.))  # Not needed for image plots.
        for ax in axs:
            yield ax, ax._mne_ch_idx


def _plot_topo(info, times, show_func, click_func=None, layout=None,
               vmin=None, vmax=None, ylim=None, colorbar=None, border='none',
               axis_facecolor='k', fig_facecolor='k', cmap='RdBu_r',
               layout_scale=None, title=None, x_label=None, y_label=None,
               font_color='w', unified=False, img=False, axes=None):
    """Plot on sensor layout."""
    import matplotlib.pyplot as plt

    if layout.kind == 'custom':
        layout = deepcopy(layout)
        layout.pos[:, :2] -= layout.pos[:, :2].min(0)
        layout.pos[:, :2] /= layout.pos[:, :2].max(0)

    # prepare callbacks
    tmin, tmax = times[0], times[-1]
    click_func = show_func if click_func is None else click_func
    on_pick = partial(click_func, tmin=tmin, tmax=tmax, vmin=vmin,
                      vmax=vmax, ylim=ylim, x_label=x_label,
                      y_label=y_label)

    if axes is None:
        fig = plt.figure()
        axes = plt.axes([0.015, 0.025, 0.97, 0.95])
        axes.set_facecolor(fig_facecolor)
    else:
        fig = axes.figure
    if colorbar:
        sm = plt.cm.ScalarMappable(cmap=cmap, norm=plt.Normalize(vmin, vmax))
        sm.set_array(np.linspace(vmin, vmax))
        cb = fig.colorbar(sm, ax=axes, pad=0.025, fraction=0.075, shrink=0.5,
                          anchor=(-1, 0.5))
        cb_yticks = plt.getp(cb.ax.axes, 'yticklabels')
        plt.setp(cb_yticks, color=font_color)
    axes.axis('off')

    my_topo_plot = _iter_topography(info, layout=layout, on_pick=on_pick,
                                    fig=fig, layout_scale=layout_scale,
                                    axis_spinecolor=border,
                                    axis_facecolor=axis_facecolor,
                                    fig_facecolor=fig_facecolor,
                                    unified=unified, img=img, axes=axes)

    for ax, ch_idx in my_topo_plot:
        if layout.kind == 'Vectorview-all' and ylim is not None:
            this_type = {'mag': 0, 'grad': 1}[channel_type(info, ch_idx)]
            ylim_ = [v[this_type] if _check_vlim(v) else v for v in ylim]
        else:
            ylim_ = ylim

        show_func(ax, ch_idx, tmin=tmin, tmax=tmax, vmin=vmin,
                  vmax=vmax, ylim=ylim_)

    if title is not None:
        plt.figtext(0.03, 0.95, title, color=font_color, fontsize=15, va='top')

    return fig


def _plot_topo_onpick(event, show_func):
    """Onpick callback that shows a single channel in a new figure."""
    # make sure that the swipe gesture in OS-X doesn't open many figures
    orig_ax = event.inaxes
    import matplotlib.pyplot as plt
    try:
        if hasattr(orig_ax, '_mne_axs'):  # in unified, single-axes mode
            x, y = event.xdata, event.ydata
            for ax in orig_ax._mne_axs:
                if x >= ax.pos[0] and y >= ax.pos[1] and \
                        x <= ax.pos[0] + ax.pos[2] and \
                        y <= ax.pos[1] + ax.pos[3]:
                    orig_ax = ax
                    break
            else:
                # no axis found
                return
        elif not hasattr(orig_ax, '_mne_ch_idx'):
            # neither old nor new mode
            return
        ch_idx = orig_ax._mne_ch_idx
        face_color = orig_ax._mne_ax_face_color
        fig, ax = plt.subplots(1)

        plt.title(orig_ax._mne_ch_name)
        ax.set_facecolor(face_color)

        # allow custom function to override parameters
        show_func(ax, ch_idx)
        plt_show(fig=fig)

    except Exception as err:
        # matplotlib silently ignores exceptions in event handlers,
        # so we print
        # it here to know what went wrong
        print(err)
        raise


def _compute_ax_scalings(bn, xlim, ylim):
    """Compute scale factors for a unified plot."""
    if isinstance(ylim[0], (tuple, list, np.ndarray)):
        ylim = (ylim[0][0], ylim[1][0])
    pos = bn.pos
    bn.x_s = pos[2] / (xlim[1] - xlim[0])
    bn.x_t = pos[0] - bn.x_s * xlim[0]
    bn.y_s = pos[3] / (ylim[1] - ylim[0])
    bn.y_t = pos[1] - bn.y_s * ylim[0]


def _check_vlim(vlim):
    """Check the vlim."""
    return not np.isscalar(vlim) and vlim is not None


def _imshow_tfr(ax, ch_idx, tmin, tmax, vmin, vmax, onselect, ylim=None,
                tfr=None, freq=None, x_label=None, y_label=None,
                colorbar=False, cmap=('RdBu_r', True), yscale='auto',
                mask=None, mask_style="both", mask_cmap="Greys",
                mask_alpha=0.1, is_jointplot=False):
    """Show time-frequency map as two-dimensional image."""
    from matplotlib import pyplot as plt
    from matplotlib.widgets import RectangleSelector

    _check_option('yscale', yscale, ['auto', 'linear', 'log'])

    cmap, interactive_cmap = cmap
    times = np.linspace(tmin, tmax, num=tfr[ch_idx].shape[1])

    img, t_end = _plot_masked_image(
        ax, tfr[ch_idx], times, mask, yvals=freq, cmap=cmap,
        vmin=vmin, vmax=vmax, mask_style=mask_style, mask_alpha=mask_alpha,
        mask_cmap=mask_cmap, yscale=yscale)

    if x_label is not None:
        ax.set_xlabel(x_label)
    if y_label is not None:
        ax.set_ylabel(y_label)
    if colorbar:
        if isinstance(colorbar, DraggableColorbar):
            cbar = colorbar.cbar  # this happens with multiaxes case
        else:
            cbar = plt.colorbar(mappable=img)
        if interactive_cmap:
            ax.CB = DraggableColorbar(cbar, img)
    ax.RS = RectangleSelector(ax, onselect=onselect)  # reference must be kept

    return t_end


def _imshow_tfr_unified(bn, ch_idx, tmin, tmax, vmin, vmax, onselect,
                        ylim=None, tfr=None, freq=None, vline=None,
                        x_label=None, y_label=None, colorbar=False,
                        picker=True, cmap='RdBu_r', title=None, hline=None):
    """Show multiple tfrs on topo using a single axes."""
    _compute_ax_scalings(bn, (tmin, tmax), (freq[0], freq[-1]))
    ax = bn.ax
    data_lines = bn.data_lines
    extent = (bn.x_t + bn.x_s * tmin, bn.x_t + bn.x_s * tmax,
              bn.y_t + bn.y_s * freq[0], bn.y_t + bn.y_s * freq[-1])
    data_lines.append(ax.imshow(tfr[ch_idx], clip_on=True, clip_box=bn.pos,
                                extent=extent, aspect="auto", origin="lower",
                                vmin=vmin, vmax=vmax, cmap=cmap))


def _plot_timeseries(ax, ch_idx, tmin, tmax, vmin, vmax, ylim, data, color,
                     times, vline=None, x_label=None, y_label=None,
                     colorbar=False, hline=None, hvline_color='w',
                     labels=None):
    """Show time series on topo split across multiple axes."""
    import matplotlib.pyplot as plt
    from matplotlib.colors import colorConverter
    picker_flag = False
    for data_, color_, times_ in zip(data, color, times):
        if not picker_flag:
            # use large tol for picker so we can click anywhere in the axes
            line = ax.plot(times_, data_[ch_idx], color=color_, picker=True)[0]
            line.set_pickradius(1e9)
            picker_flag = True
        else:
            ax.plot(times_, data_[ch_idx], color=color_)

    def _format_coord(x, y, labels, ax):
        """Create status string based on cursor coordinates."""
        # find indices for datasets near cursor (if any)
        tdiffs = [np.abs(tvec - x).min() for tvec in times]
        nearby = [k for k, tdiff in enumerate(tdiffs) if
                  tdiff < (tmax - tmin) / 100]
        xlabel = ax.get_xlabel()
        xunit = (xlabel[xlabel.find('(') + 1:xlabel.find(')')]
                 if '(' in xlabel and ')' in xlabel else 's')
        timestr = '%6.3f %s: ' % (x, xunit)
        if not nearby:
            return '%s Nothing here' % timestr
        labels = [''] * len(nearby) if labels is None else labels
        nearby_data = [(data[n], labels[n], times[n]) for n in nearby]
        ylabel = ax.get_ylabel()
        yunit = (ylabel[ylabel.find('(') + 1:ylabel.find(')')]
                 if '(' in ylabel and ')' in ylabel else '')
        # try to estimate whether to truncate condition labels
        slen = 9 + len(xunit) + sum([12 + len(yunit) + len(label)
                                     for label in labels])
        bar_width = (ax.figure.get_size_inches() * ax.figure.dpi)[0] / 5.5
        # show labels and y values for datasets near cursor
        trunc_labels = bar_width < slen
        s = timestr
        for data_, label, tvec in nearby_data:
            idx = np.abs(tvec - x).argmin()
            s += '%7.2f %s' % (data_[ch_idx, idx], yunit)
            if trunc_labels:
                label = (label if len(label) <= 10 else
                         '%s..%s' % (label[:6], label[-2:]))
            s += ' [%s] ' % label if label else ' '
        return s
    ax.format_coord = lambda x, y: _format_coord(x, y, labels=labels, ax=ax)

    def _cursor_vline(event):
        """Draw cursor (vertical line)."""
        ax = event.inaxes
        if not ax:
            return
        if ax._cursorline is not None:
            ax._cursorline.remove()
        ax._cursorline = ax.axvline(event.xdata, color=ax._cursorcolor)
        ax.figure.canvas.draw()

    def _rm_cursor(event):
        ax = event.inaxes
        if ax._cursorline is not None:
            ax._cursorline.remove()
            ax._cursorline = None
        ax.figure.canvas.draw()

    ax._cursorline = None
    # choose cursor color based on perceived brightness of background
    try:
        facecol = colorConverter.to_rgb(ax.get_facecolor())
    except AttributeError:  # older MPL
        facecol = colorConverter.to_rgb(ax.get_axis_bgcolor())
    face_brightness = np.dot(facecol, np.array([299, 587, 114]))
    ax._cursorcolor = 'white' if face_brightness < 150 else 'black'

    plt.connect('motion_notify_event', _cursor_vline)
    plt.connect('axes_leave_event', _rm_cursor)

    ymin, ymax = ax.get_ylim()
    # don't pass vline or hline here (this fxn doesn't do hvline_color):
    _setup_ax_spines(ax, [], tmin, tmax, ymin, ymax, hline=False)
    ax.figure.set_facecolor('k' if hvline_color == 'w' else 'w')
    ax.spines['bottom'].set_color(hvline_color)
    ax.spines['left'].set_color(hvline_color)
    ax.tick_params(axis='x', colors=hvline_color, which='both')
    ax.tick_params(axis='y', colors=hvline_color, which='both')
    ax.title.set_color(hvline_color)
    ax.xaxis.label.set_color(hvline_color)
    ax.yaxis.label.set_color(hvline_color)

    if x_label is not None:
        ax.set_xlabel(x_label)

    if y_label is not None:
        if isinstance(y_label, list):
            ax.set_ylabel(y_label[ch_idx])
        else:
            ax.set_ylabel(y_label)

    if vline:
        plt.axvline(vline, color=hvline_color, linewidth=1.0,
                    linestyle='--')
    if hline:
        plt.axhline(hline, color=hvline_color, linewidth=1.0, zorder=10)

    if colorbar:
        plt.colorbar()


def _plot_timeseries_unified(bn, ch_idx, tmin, tmax, vmin, vmax, ylim, data,
                             color, times, vline=None, x_label=None,
                             y_label=None, colorbar=False, hline=None,
                             hvline_color='w'):
    """Show multiple time series on topo using a single axes."""
    import matplotlib.pyplot as plt
    if not (ylim and not any(v is None for v in ylim)):
        ylim = [min(np.min(d) for d in data), max(np.max(d) for d in data)]
    # Translation and scale parameters to take data->under_ax normalized coords
    _compute_ax_scalings(bn, (tmin, tmax), ylim)
    pos = bn.pos
    data_lines = bn.data_lines
    ax = bn.ax
    # XXX These calls could probably be made faster by using collections
    for data_, color_, times_ in zip(data, color, times):
        data_lines.append(ax.plot(
            bn.x_t + bn.x_s * times_, bn.y_t + bn.y_s * data_[ch_idx],
            linewidth=0.5, color=color_, clip_on=True, clip_box=pos)[0])
    if vline:
        vline = np.array(vline) * bn.x_s + bn.x_t
        ax.vlines(vline, pos[1], pos[1] + pos[3], color=hvline_color,
                  linewidth=0.5, linestyle='--')
    if hline:
        hline = np.array(hline) * bn.y_s + bn.y_t
        ax.hlines(hline, pos[0], pos[0] + pos[2], color=hvline_color,
                  linewidth=0.5)
    if x_label is not None:
        ax.text(pos[0] + pos[2] / 2., pos[1], x_label,
                horizontalalignment='center', verticalalignment='top')
    if y_label is not None:
        y_label = y_label[ch_idx] if isinstance(y_label, list) else y_label
        ax.text(pos[0], pos[1] + pos[3] / 2., y_label,
                horizontalignment='right', verticalalignment='middle',
                rotation=90)
    if colorbar:
        plt.colorbar()


def _erfimage_imshow(ax, ch_idx, tmin, tmax, vmin, vmax, ylim=None, data=None,
                     epochs=None, sigma=None, order=None, scalings=None,
                     vline=None, x_label=None, y_label=None, colorbar=False,
                     cmap='RdBu_r', vlim_array=None):
    """Plot erfimage on sensor topography."""
    from scipy import ndimage
    import matplotlib.pyplot as plt
    this_data = data[:, ch_idx, :]
    if vlim_array is not None:
        vmin, vmax = vlim_array[ch_idx]

    if callable(order):
        order = order(epochs.times, this_data)

    if order is not None:
        this_data = this_data[order]

    if sigma > 0.:
        this_data = ndimage.gaussian_filter1d(this_data, sigma=sigma, axis=0)

    img = ax.imshow(this_data, extent=[tmin, tmax, 0, len(data)],
                    aspect='auto', origin='lower', vmin=vmin, vmax=vmax,
                    picker=True, cmap=cmap, interpolation='nearest')

    ax = plt.gca()
    if x_label is not None:
        ax.set_xlabel(x_label)
    if y_label is not None:
        ax.set_ylabel(y_label)
    if colorbar:
        plt.colorbar(mappable=img)


def _erfimage_imshow_unified(bn, ch_idx, tmin, tmax, vmin, vmax, ylim=None,
                             data=None, epochs=None, sigma=None, order=None,
                             scalings=None, vline=None, x_label=None,
                             y_label=None, colorbar=False, cmap='RdBu_r',
                             vlim_array=None):
    """Plot erfimage topography using a single axis."""
    from scipy import ndimage
    _compute_ax_scalings(bn, (tmin, tmax), (0, len(epochs.events)))
    ax = bn.ax
    data_lines = bn.data_lines
    extent = (bn.x_t + bn.x_s * tmin, bn.x_t + bn.x_s * tmax, bn.y_t,
              bn.y_t + bn.y_s * len(epochs.events))
    this_data = data[:, ch_idx, :]
    vmin, vmax = (None, None) if vlim_array is None else vlim_array[ch_idx]

    if callable(order):
        order = order(epochs.times, this_data)

    if order is not None:
        this_data = this_data[order]

    if sigma > 0.:
        this_data = ndimage.gaussian_filter1d(this_data, sigma=sigma, axis=0)

    data_lines.append(ax.imshow(this_data, extent=extent, aspect='auto',
                                origin='lower', vmin=vmin, vmax=vmax,
                                picker=True, cmap=cmap,
                                interpolation='nearest'))


def _plot_evoked_topo(evoked, layout=None, layout_scale=0.945, color=None,
                      border='none', ylim=None, scalings=None, title=None,
                      proj=False, vline=(0.,), hline=(0.,), fig_facecolor='k',
                      fig_background=None, axis_facecolor='k', font_color='w',
                      merge_channels=False, legend=True, axes=None, show=True,
                      noise_cov=None):
    """Plot 2D topography of evoked responses.

    Clicking on the plot of an individual sensor opens a new figure showing
    the evoked response for the selected sensor.

    Parameters
    ----------
    evoked : list of Evoked | Evoked
        The evoked response to plot.
    layout : instance of Layout | None
        Layout instance specifying sensor positions (does not need to
        be specified for Neuromag data). If possible, the correct layout is
        inferred from the data.
    layout_scale : float
        Scaling factor for adjusting the relative size of the layout
        on the canvas.
    color : list of color objects | color object | None
        Everything matplotlib accepts to specify colors. If not list-like,
        the color specified will be repeated. If None, colors are
        automatically drawn.
    border : str
        Matplotlib borders style to be used for each sensor plot.
    ylim : dict | None
        ylim for plots (after scaling has been applied). The value
        determines the upper and lower subplot limits. e.g.
        ylim = dict(eeg=[-20, 20]). Valid keys are eeg, mag, grad. If None,
        the ylim parameter for each channel is determined by the maximum
        absolute peak.
    scalings : dict | None
        The scalings of the channel types to be applied for plotting. If None,`
        defaults to ``dict(eeg=1e6, grad=1e13, mag=1e15)``.
    title : str
        Title of the figure.
    proj : bool | 'interactive'
        If true SSP projections are applied before display. If 'interactive',
        a check box for reversible selection of SSP projection vectors will
        be shown.
    vline : list of floats | None
        The values at which to show a vertical line.
    hline : list of floats | None
        The values at which to show a horizontal line.
    fig_facecolor : color
        The figure face color. Defaults to black.
    fig_background : None | array
        A background image for the figure. This must be a valid input to
        `matplotlib.pyplot.imshow`. Defaults to None.
    axis_facecolor : color
        The face color to be used for each sensor plot. Defaults to black.
    font_color : color
        The color of text in the colorbar and title. Defaults to white.
    merge_channels : bool
        Whether to use RMS value of gradiometer pairs. Only works for Neuromag
        data. Defaults to False.
    legend : bool | int | string | tuple
        If True, create a legend based on evoked.comment. If False, disable the
        legend. Otherwise, the legend is created and the parameter value is
        passed as the location parameter to the matplotlib legend call. It can
        be an integer (e.g. 0 corresponds to upper right corner of the plot),
        a string (e.g. 'upper right'), or a tuple (x, y coordinates of the
        lower left corner of the legend in the axes coordinate system).
        See matplotlib documentation for more details.
    axes : instance of matplotlib Axes | None
        Axes to plot into. If None, axes will be created.
    show : bool
        Show figure if True.
    noise_cov : instance of Covariance | str | None
        Noise covariance used to whiten the data while plotting.
        Whitened data channels names are shown in italic.
        Can be a string to load a covariance from disk.

        .. versionadded:: 0.16.0

    Returns
    -------
    fig : instance of matplotlib.figure.Figure
        Images of evoked responses at sensor locations
    """
    import matplotlib.pyplot as plt
    from ..cov import whiten_evoked

    if not type(evoked) in (tuple, list):
        evoked = [evoked]

    if type(color) in (tuple, list):
        if len(color) != len(evoked):
            raise ValueError('Lists of evoked objects and colors'
                             ' must have the same length')
    elif color is None:
        colors = ['w'] + _get_color_list
        stop = (slice(len(evoked)) if len(evoked) < len(colors)
                else slice(len(colors)))
        color = cycle(colors[stop])
        if len(evoked) > len(colors):
            warn('More evoked objects than colors available. You should pass '
                 'a list of unique colors.')
    else:
        color = cycle([color])

    noise_cov = _check_cov(noise_cov, evoked[0].info)
    if noise_cov is not None:
        evoked = [whiten_evoked(e, noise_cov) for e in evoked]
    else:
        evoked = [e.copy() for e in evoked]
    info = evoked[0].info
    ch_names = evoked[0].ch_names
    scalings = _handle_default('scalings', scalings)
    if not all(e.ch_names == ch_names for e in evoked):
        raise ValueError('All evoked.picks must be the same')
    ch_names = _clean_names(ch_names)
    if merge_channels:
        picks = _pair_grad_sensors(info, topomap_coords=False)
        chs = list()
        for pick in picks[::2]:
            ch = info['chs'][pick]
            ch['ch_name'] = ch['ch_name'][:-1] + 'X'
            chs.append(ch)
        info['chs'] = chs
        info['bads'] = list()  # bads dropped on pair_grad_sensors
        info._update_redundant()
        info._check_consistency()
        new_picks = list()
        for e in evoked:
            data, _ = _merge_ch_data(e.data[picks], 'grad', [])
            if noise_cov is None:
                data *= scalings['grad']
            e.data = data
            new_picks.append(range(len(data)))
        picks = new_picks
        types_used = ['grad']
        unit = _handle_default('units')['grad'] if noise_cov is None else 'NA'
        y_label = 'RMS amplitude (%s)' % unit

    if layout is None:
        layout = find_layout(info)

    if not merge_channels:
        # XXX. at the moment we are committed to 1- / 2-sensor-types layouts
        chs_in_layout = set(layout.names) & set(ch_names)
        types_used = {channel_type(info, ch_names.index(ch))
                      for ch in chs_in_layout}
        # remove possible reference meg channels
        types_used = set.difference(types_used, set('ref_meg'))
        # one check for all vendors
        meg_types = {'mag', 'grad'}
        is_meg = len(set.intersection(types_used, meg_types)) > 0
<<<<<<< HEAD
        nirs_types = {'hbo', 'hbr', 'fnirs_raw', 'fnirs_od', 'fnirs_ph'}
=======
        nirs_types = {'hbo', 'hbr', 'fnirs_cw_amplitude', 'fnirs_od'}
>>>>>>> 992029a0
        is_nirs = len(set.intersection(types_used, nirs_types)) > 0
        if is_meg:
            types_used = list(types_used)[::-1]  # -> restore kwarg order
            picks = [pick_types(info, meg=kk, ref_meg=False, exclude=[])
                     for kk in types_used]
        elif is_nirs:
            types_used = list(types_used)[::-1]  # -> restore kwarg order
            picks = [pick_types(info, fnirs=kk, ref_meg=False, exclude=[])
                     for kk in types_used]
        else:
            types_used_kwargs = {t: True for t in types_used}
            picks = [pick_types(info, meg=False, exclude=[],
                                **types_used_kwargs)]
        assert isinstance(picks, list) and len(types_used) == len(picks)

        if noise_cov is None:
            for e in evoked:
                for pick, ch_type in zip(picks, types_used):
                    e.data[pick] *= scalings[ch_type]

        if proj is True and all(e.proj is not True for e in evoked):
            evoked = [e.apply_proj() for e in evoked]
        elif proj == 'interactive':  # let it fail early.
            for e in evoked:
                _check_delayed_ssp(e)
        # Y labels for picked plots must be reconstructed
        y_label = list()
        for ch_idx in range(len(chs_in_layout)):
            if noise_cov is None:
                unit = _handle_default('units')[channel_type(info, ch_idx)]
            else:
                unit = 'NA'
            y_label.append('Amplitude (%s)' % unit)

    if ylim is None:
        # find maxima over all evoked data for each channel pick
        ymaxes = np.array([max(np.abs(e.data[t]).max() for e in evoked)
                           for t in picks])
        ylim_ = (-ymaxes, ymaxes)
    elif isinstance(ylim, dict):
        ylim_ = _handle_default('ylim', ylim)
        ylim_ = [ylim_[kk] for kk in types_used]
        # extra unpack to avoid bug #1700
        if len(ylim_) == 1:
            ylim_ = ylim_[0]
        else:
            ylim_ = zip(*[np.array(yl) for yl in ylim_])
    else:
        raise TypeError('ylim must be None or a dict. Got %s.' % type(ylim))

    data = [e.data for e in evoked]
    comments = [e.comment for e in evoked]
    times = [e.times for e in evoked]

    show_func = partial(_plot_timeseries_unified, data=data, color=color,
                        times=times, vline=vline, hline=hline,
                        hvline_color=font_color)
    click_func = partial(_plot_timeseries, data=data, color=color, times=times,
                         vline=vline, hline=hline, hvline_color=font_color,
                         labels=comments)

    time_min = min([t[0] for t in times])
    time_max = max([t[-1] for t in times])
    fig = _plot_topo(info=info, times=[time_min, time_max],
                     show_func=show_func, click_func=click_func, layout=layout,
                     colorbar=False, ylim=ylim_, cmap=None,
                     layout_scale=layout_scale, border=border,
                     fig_facecolor=fig_facecolor, font_color=font_color,
                     axis_facecolor=axis_facecolor, title=title,
                     x_label='Time (s)', y_label=y_label, unified=True,
                     axes=axes)

    add_background_image(fig, fig_background)

    if legend is not False:
        legend_loc = 0 if legend is True else legend
        labels = [e.comment if e.comment else 'Unknown' for e in evoked]
        legend = plt.legend(labels, loc=legend_loc,
                            prop={'size': 10})
        legend.get_frame().set_facecolor(axis_facecolor)
        txts = legend.get_texts()
        for txt, col in zip(txts, color):
            txt.set_color(col)

    if proj == 'interactive':
        for e in evoked:
            _check_delayed_ssp(e)
        params = dict(evokeds=evoked, times=times,
                      plot_update_proj_callback=_plot_update_evoked_topo_proj,
                      projs=evoked[0].info['projs'], fig=fig)
        _draw_proj_checkbox(None, params)

    plt_show(show)
    return fig


def _plot_update_evoked_topo_proj(params, bools):
    """Update topo sensor plots."""
    evokeds = [e.copy() for e in params['evokeds']]
    fig = params['fig']
    projs = [proj for proj, b in zip(params['projs'], bools) if b]
    params['proj_bools'] = bools
    for e in evokeds:
        e.add_proj(projs, remove_existing=True)
        e.apply_proj()

    # make sure to only modify the time courses, not the ticks
    for ax in fig.axes[0]._mne_axs:
        for line, evoked in zip(ax.data_lines, evokeds):
            line.set_ydata(ax.y_t + ax.y_s * evoked.data[ax._mne_ch_idx])

    fig.canvas.draw()


def plot_topo_image_epochs(epochs, layout=None, sigma=0., vmin=None,
                           vmax=None, colorbar=None, order=None, cmap='RdBu_r',
                           layout_scale=.95, title=None, scalings=None,
                           border='none', fig_facecolor='k',
                           fig_background=None, font_color='w', show=True):
    """Plot Event Related Potential / Fields image on topographies.

    Parameters
    ----------
    epochs : instance of :class:`~mne.Epochs`
        The epochs.
    layout : instance of Layout
        System specific sensor positions.
    sigma : float
        The standard deviation of the Gaussian smoothing to apply along
        the epoch axis to apply in the image. If 0., no smoothing is applied.
    vmin : float
        The min value in the image. The unit is µV for EEG channels,
        fT for magnetometers and fT/cm for gradiometers.
    vmax : float
        The max value in the image. The unit is µV for EEG channels,
        fT for magnetometers and fT/cm for gradiometers.
    colorbar : bool | None
        Whether to display a colorbar or not. If ``None`` a colorbar will be
        shown only if all channels are of the same type. Defaults to ``None``.
    order : None | array of int | callable
        If not None, order is used to reorder the epochs on the y-axis
        of the image. If it's an array of int it should be of length
        the number of good epochs. If it's a callable the arguments
        passed are the times vector and the data as 2d array
        (data.shape[1] == len(times)).
    cmap : colormap
        Colors to be mapped to the values.
    layout_scale : float
        Scaling factor for adjusting the relative size of the layout
        on the canvas.
    title : str
        Title of the figure.
    scalings : dict | None
        The scalings of the channel types to be applied for plotting. If
        ``None``, defaults to ``dict(eeg=1e6, grad=1e13, mag=1e15)``.
    border : str
        Matplotlib borders style to be used for each sensor plot.
    fig_facecolor : color
        The figure face color. Defaults to black.
    fig_background : None | array
        A background image for the figure. This must be a valid input to
        :func:`matplotlib.pyplot.imshow`. Defaults to ``None``.
    font_color : color
        The color of tick labels in the colorbar. Defaults to white.
    show : bool
        Whether to show the figure. Defaults to ``True``.

    Returns
    -------
    fig : instance of :class:`matplotlib.figure.Figure`
        Figure distributing one image per channel across sensor topography.

    Notes
    -----
    In an interactive Python session, this plot will be interactive; clicking
    on a channel image will pop open a larger view of the image; this image
    will always have a colorbar even when the topo plot does not (because it
    shows multiple sensor types).
    """
    scalings = _handle_default('scalings', scalings)

    # make a copy because we discard non-data channels and scale the data
    epochs = epochs.copy().load_data()
    # use layout to subset channels present in epochs object
    if layout is None:
        layout = find_layout(epochs.info)
    ch_names = set(layout.names) & set(epochs.ch_names)
    idxs = [epochs.ch_names.index(ch_name) for ch_name in ch_names]
    epochs = epochs.pick(idxs)
    # get lists of channel type & scale coefficient
    ch_types = epochs.get_channel_types()
    scale_coeffs = [scalings.get(ch_type, 1) for ch_type in ch_types]
    # scale the data
    epochs._data *= np.array(scale_coeffs)[:, np.newaxis]
    data = epochs.get_data()
    # get vlims for each channel type
    vlim_dict = dict()
    for ch_type in set(ch_types):
        this_data = data[:, np.where(np.array(ch_types) == ch_type)]
        vlim_dict[ch_type] = _setup_vmin_vmax(this_data, vmin, vmax)
    vlim_array = np.array([vlim_dict[ch_type] for ch_type in ch_types])
    # only show colorbar if we have a single channel type
    if colorbar is None:
        colorbar = (len(set(ch_types)) == 1)
    # if colorbar=True, we know we have only 1 channel type so all entries
    # in vlim_array are the same, just take the first one
    if colorbar and vmin is None and vmax is None:
        vmin, vmax = vlim_array[0]

    show_func = partial(_erfimage_imshow_unified, scalings=scale_coeffs,
                        order=order, data=data, epochs=epochs, sigma=sigma,
                        cmap=cmap, vlim_array=vlim_array)

    erf_imshow = partial(_erfimage_imshow, scalings=scale_coeffs, order=order,
                         data=data, epochs=epochs, sigma=sigma, cmap=cmap,
                         vlim_array=vlim_array, colorbar=True)

    fig = _plot_topo(info=epochs.info, times=epochs.times,
                     click_func=erf_imshow, show_func=show_func, layout=layout,
                     colorbar=colorbar, vmin=vmin, vmax=vmax, cmap=cmap,
                     layout_scale=layout_scale, title=title,
                     fig_facecolor=fig_facecolor, font_color=font_color,
                     border=border, x_label='Time (s)', y_label='Epoch',
                     unified=True, img=True)
    add_background_image(fig, fig_background)
    plt_show(show)
    return fig<|MERGE_RESOLUTION|>--- conflicted
+++ resolved
@@ -714,11 +714,8 @@
         # one check for all vendors
         meg_types = {'mag', 'grad'}
         is_meg = len(set.intersection(types_used, meg_types)) > 0
-<<<<<<< HEAD
-        nirs_types = {'hbo', 'hbr', 'fnirs_raw', 'fnirs_od', 'fnirs_ph'}
-=======
-        nirs_types = {'hbo', 'hbr', 'fnirs_cw_amplitude', 'fnirs_od'}
->>>>>>> 992029a0
+        nirs_types = {'hbo', 'hbr', 'fnirs_cw_amplitude', 'fnirs_fd_phase',
+                      'fnirs_od'}
         is_nirs = len(set.intersection(types_used, nirs_types)) > 0
         if is_meg:
             types_used = list(types_used)[::-1]  # -> restore kwarg order
